--- conflicted
+++ resolved
@@ -77,36 +77,24 @@
 
 @_silgen_name("_swift_stdlib_reportFatalErrorInFile")
 func _reportFatalErrorInFile(
-<<<<<<< HEAD
-  // FIXME(ABI): add argument labels to conform to API guidelines.
-  prefix: UnsafePointer<UInt8>, _ prefixLength: UInt,
-=======
+  // FIXME(ABI): add argument labels to conform to API guidelines.
   _ prefix: UnsafePointer<UInt8>, _ prefixLength: UInt,
->>>>>>> 510f29ab
   _ message: UnsafePointer<UInt8>, _ messageLength: UInt,
   _ file: UnsafePointer<UInt8>, _ fileLength: UInt,
   _ line: UInt, flags: UInt32)
 
 @_silgen_name("_swift_stdlib_reportFatalError")
 func _reportFatalError(
-<<<<<<< HEAD
-  // FIXME(ABI): add argument labels to conform to API guidelines.
-  prefix: UnsafePointer<UInt8>, _ prefixLength: UInt,
-=======
+  // FIXME(ABI): add argument labels to conform to API guidelines.
   _ prefix: UnsafePointer<UInt8>, _ prefixLength: UInt,
->>>>>>> 510f29ab
   _ message: UnsafePointer<UInt8>, _ messageLength: UInt,
   flags: UInt32)
 
 @_versioned
 @_silgen_name("_swift_stdlib_reportUnimplementedInitializerInFile")
 func _reportUnimplementedInitializerInFile(
-<<<<<<< HEAD
-  // FIXME(ABI): add argument labels to conform to API guidelines.
-  className: UnsafePointer<UInt8>, _ classNameLength: UInt,
-=======
+  // FIXME(ABI): add argument labels to conform to API guidelines.
   _ className: UnsafePointer<UInt8>, _ classNameLength: UInt,
->>>>>>> 510f29ab
   _ initName: UnsafePointer<UInt8>, _ initNameLength: UInt,
   _ file: UnsafePointer<UInt8>, _ fileLength: UInt,
   _ line: UInt, _ column: UInt,
@@ -115,12 +103,8 @@
 @_versioned
 @_silgen_name("_swift_stdlib_reportUnimplementedInitializer")
 func _reportUnimplementedInitializer(
-<<<<<<< HEAD
-  // FIXME(ABI): add argument labels to conform to API guidelines.
-  className: UnsafePointer<UInt8>, _ classNameLength: UInt,
-=======
+  // FIXME(ABI): add argument labels to conform to API guidelines.
   _ className: UnsafePointer<UInt8>, _ classNameLength: UInt,
->>>>>>> 510f29ab
   _ initName: UnsafePointer<UInt8>, _ initNameLength: UInt,
   flags: UInt32)
 
@@ -133,12 +117,8 @@
 @noreturn @inline(never)
 @_semantics("stdlib_binary_only")
 func _assertionFailed(
-<<<<<<< HEAD
-  // FIXME(ABI): add argument labels to conform to API guidelines.
-  prefix: StaticString, _ message: StaticString,
-=======
+  // FIXME(ABI): add argument labels to conform to API guidelines.
   _ prefix: StaticString, _ message: StaticString,
->>>>>>> 510f29ab
   _ file: StaticString, _ line: UInt,
   flags: UInt32
 ) {
@@ -169,12 +149,8 @@
 @noreturn @inline(never)
 @_semantics("stdlib_binary_only")
 func _assertionFailed(
-<<<<<<< HEAD
-  // FIXME(ABI): add argument labels to conform to API guidelines.
-  prefix: StaticString, _ message: String,
-=======
+  // FIXME(ABI): add argument labels to conform to API guidelines.
   _ prefix: StaticString, _ message: String,
->>>>>>> 510f29ab
   _ file: StaticString, _ line: UInt,
   flags: UInt32
 ) {
@@ -206,12 +182,8 @@
 @_semantics("stdlib_binary_only")
 @_semantics("arc.programtermination_point")
 func _fatalErrorMessage(
-<<<<<<< HEAD
-  // FIXME(ABI): add argument labels to conform to API guidelines.
-  prefix: StaticString, _ message: StaticString,
-=======
+  // FIXME(ABI): add argument labels to conform to API guidelines.
   _ prefix: StaticString, _ message: StaticString,
->>>>>>> 510f29ab
   _ file: StaticString, _ line: UInt,
   flags: UInt32
 ) {
