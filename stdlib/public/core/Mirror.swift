//===--- Mirror.swift -----------------------------------------------------===//
//
// This source file is part of the Swift.org open source project
//
// Copyright (c) 2014 - 2016 Apple Inc. and the Swift project authors
// Licensed under Apache License v2.0 with Runtime Library Exception
//
// See http://swift.org/LICENSE.txt for license information
// See http://swift.org/CONTRIBUTORS.txt for the list of Swift project authors
//
//===----------------------------------------------------------------------===//
// FIXME: ExistentialCollection needs to be supported before this will work
// without the ObjC Runtime.

/// Representation of the sub-structure and optional "display style"
/// of any arbitrary subject instance.
///
/// Describes the parts---such as stored properties, collection
/// elements, tuple elements, or the active enumeration case---that
/// make up a particular instance.  May also supply a "display style"
/// property that suggests how this structure might be rendered.
///
/// Mirrors are used by playgrounds and the debugger.
public struct Mirror {
  /// Representation of descendant classes that don't override
  /// `customMirror`.
  ///
  /// Note that the effect of this setting goes no deeper than the
  /// nearest descendant class that overrides `customMirror`, which
  /// in turn can determine representation of *its* descendants.
  internal enum DefaultDescendantRepresentation {
  /// Generate a default mirror for descendant classes that don't
  /// override `customMirror`.
  ////
  /// This case is the default.
  case Generated

  /// Suppress the representation of descendant classes that don't
  /// override `customMirror`.
  ///
  /// This option may be useful at the root of a class cluster, where
  /// implementation details of descendants should generally not be
  /// visible to clients.  
  case Suppressed
  }

  /// Representation of ancestor classes.
  ///
  /// A `CustomReflectable` class can control how its mirror will
  /// represent ancestor classes by initializing the mirror with a
  /// `AncestorRepresentation`.  This setting has no effect on mirrors
  /// reflecting value type instances.
  public enum AncestorRepresentation {
  /// Generate a default mirror for all ancestor classes.  This is the
  /// default behavior.
  ///
  /// - Note: This option bypasses any implementation of `customMirror`
  ///   that may be supplied by a `CustomReflectable` ancestor, so this
  ///   is typically not the right option for a `customMirror`implementation 
    
  /// Generate a default mirror for all ancestor classes.
  ///
  /// This case is the default.
  ///
  /// - Note: This option generates default mirrors even for
  ///   ancestor classes that may implement `CustomReflectable`'s
  ///   `customMirror` requirement.  To avoid dropping an ancestor class
  ///   customization, an override of `customMirror` should pass
  ///   `ancestorRepresentation: .Customized(super.customMirror)` when
  ///   initializing its `Mirror`.
  case Generated

  /// Use the nearest ancestor's implementation of `customMirror` to
  /// create a mirror for that ancestor.  Other classes derived from
  /// such an ancestor are given a default mirror.
  ///
  /// The payload for this option should always be
  /// "`{ super.customMirror }`":
  ///
  ///     var customMirror: Mirror {
  ///       return Mirror(
  ///         self,
  ///         children: ["someProperty": self.someProperty],
  ///         ancestorRepresentation: .Customized({ super.customMirror })) // <==
  ///     }
  case Customized(() -> Mirror)

  /// Suppress the representation of all ancestor classes.  The
  /// resulting `Mirror`'s `superclassMirror` is `nil`.
  case Suppressed
  }

  /// Reflect upon the given `subject`.
  ///
  /// If the dynamic type of `subject` conforms to `CustomReflectable`,
  /// the resulting mirror is determined by its `customMirror` property.
  /// Otherwise, the result is generated by the language.
  ///
  /// - Note: If the dynamic type of `subject` has value semantics,
  ///   subsequent mutations of `subject` will not observable in
  ///   `Mirror`.  In general, though, the observability of such
  /// mutations is unspecified.
  public init(reflecting subject: Any) {
    if case let customized as CustomReflectable = subject {
      self = customized.customMirror
    } else {
      self = Mirror(
        legacy: _reflect(subject),
        subjectType: subject.dynamicType)
    }
  }

  /// An element of the reflected instance's structure.  The optional
  /// `label` may be used when appropriate, e.g. to represent the name
  /// of a stored property or of an active `enum` case, and will be
  /// used for lookup when `String`s are passed to the `descendant`
  /// method.
  public typealias Child = (label: String?, value: Any)

  /// The type used to represent sub-structure.
  ///
  /// Depending on your needs, you may find it useful to "upgrade"
  /// instances of this type to `AnyBidirectionalCollection` or
  /// `AnyRandomAccessCollection`.  For example, to display the last
  /// 20 children of a mirror if they can be accessed efficiently, you
  /// might write:
  ///
  ///     if let b = AnyBidirectionalCollection(someMirror.children) {
  ///       for i in b.endIndex.advancedBy(-20, limit: b.startIndex)..<b.endIndex {
  ///          print(b[i])
  ///       }
  ///     }
  public typealias Children = AnyForwardCollection<Child>

  /// A suggestion of how a `Mirror`'s is to be interpreted.
  ///
  /// Playgrounds and the debugger will show a representation similar
  /// to the one used for instances of the kind indicated by the
  /// `DisplayStyle` case name when the `Mirror` is used for display.
  public enum DisplayStyle {
  case Struct, Class, Enum, Tuple, Optional, Collection, Dictionary, Set
  }

  @warn_unused_result
  static func _noSuperclassMirror() -> Mirror? { return nil }

  /// Return the legacy mirror representing the part of `subject`
  /// corresponding to the superclass of `staticSubclass`.
  @warn_unused_result
  internal static func _legacyMirror(
    subject: AnyObject, asClass targetSuperclass: AnyClass) -> _Mirror? {
    
    // get a legacy mirror and the most-derived type
    var cls: AnyClass = subject.dynamicType
    var clsMirror = _reflect(subject)

    // Walk up the chain of mirrors/classes until we find staticSubclass
    while let superclass: AnyClass = _getSuperclass(cls) {
      guard let superclassMirror = clsMirror._superMirror() else { break }
      
      if superclass == targetSuperclass { return superclassMirror }
      
      clsMirror = superclassMirror
      cls = superclass
    }
    return nil
  }
  
  @warn_unused_result
<<<<<<< HEAD
  internal static func _superclassIterator<Subject : Any>(
    subject: Subject, _ ancestorRepresentation: AncestorRepresentation
  ) -> ()->Mirror? {
=======
  internal static func _superclassGenerator<T: Any>(
    subject: T, _ ancestorRepresentation: AncestorRepresentation
  ) -> () -> Mirror? {
>>>>>>> d56b8ba4

    if let subject = subject as? AnyObject,
      let subjectClass = Subject.self as? AnyClass,
      let superclass = _getSuperclass(subjectClass) {

      switch ancestorRepresentation {
      case .Generated: return {
          self._legacyMirror(subject, asClass: superclass).map {
            Mirror(legacy: $0, subjectType: superclass)
          }
        }
      case .Customized(let makeAncestor):
        return {
          Mirror(subject, subjectClass: superclass, ancestor: makeAncestor())
        }
      case .Suppressed: break
      }
    }
    return Mirror._noSuperclassMirror
  }
  
  /// Represent `subject` with structure described by `children`,
  /// using an optional `displayStyle`.
  ///
  /// If `subject` is not a class instance, `ancestorRepresentation`
  /// is ignored.  Otherwise, `ancestorRepresentation` determines
  /// whether ancestor classes will be represented and whether their
  /// `customMirror` implementations will be used.  By default, a
  /// representation is automatically generated and any `customMirror`
  /// implementation is bypassed.  To prevent bypassing customized
  /// ancestors, `customMirror` overrides should initialize the
  /// `Mirror` with:
  ///
  ///     ancestorRepresentation: .Customized({ super.customMirror })
  ///
  /// - Note: The traversal protocol modeled by `children`'s indices
  ///   (`ForwardIndex`, `BidirectionalIndex`, or
  ///   `RandomAccessIndex`) is captured so that the resulting
  /// `Mirror`'s `children` may be upgraded later.  See the failable
  /// initializers of `AnyBidirectionalCollection` and
  /// `AnyRandomAccessCollection` for details.
  public init<
    Subject, C : Collection where C.Iterator.Element == Child
  >(
    _ subject: Subject,
    children: C,
    displayStyle: DisplayStyle? = nil,
    ancestorRepresentation: AncestorRepresentation = .Generated
  ) {
    self.subjectType = Subject.self
    self._makeSuperclassMirror = Mirror._superclassIterator(
      subject, ancestorRepresentation)
      
    self.children = Children(children)
    self.displayStyle = displayStyle
    self._defaultDescendantRepresentation
      = subject is CustomLeafReflectable ? .Suppressed : .Generated
  }

  /// Represent `subject` with child values given by
  /// `unlabeledChildren`, using an optional `displayStyle`.  The
  /// result's child labels will all be `nil`.
  ///
  /// This initializer is especially useful for the mirrors of
  /// collections, e.g.:
  ///
  ///     extension MyArray : CustomReflectable {
  ///       var customMirror: Mirror {
  ///         return Mirror(self, unlabeledChildren: self, displayStyle: .Collection)
  ///       }
  ///     }
  ///
  /// If `subject` is not a class instance, `ancestorRepresentation`
  /// is ignored.  Otherwise, `ancestorRepresentation` determines
  /// whether ancestor classes will be represented and whether their
  /// `customMirror` implementations will be used.  By default, a
  /// representation is automatically generated and any `customMirror`
  /// implementation is bypassed.  To prevent bypassing customized
  /// ancestors, `customMirror` overrides should initialize the
  /// `Mirror` with:
  ///
  ///     ancestorRepresentation: .Customized({ super.customMirror })
  ///
  /// - Note: The traversal protocol modeled by `children`'s indices
  ///   (`ForwardIndex`, `BidirectionalIndex`, or
  ///   `RandomAccessIndex`) is captured so that the resulting
  /// `Mirror`'s `children` may be upgraded later.  See the failable
  /// initializers of `AnyBidirectionalCollection` and
  /// `AnyRandomAccessCollection` for details.
  public init<
    Subject, C: Collection
  >(
    _ subject: Subject,
    unlabeledChildren: C,
    displayStyle: DisplayStyle? = nil,
    ancestorRepresentation: AncestorRepresentation = .Generated
  ) {
    self.subjectType = Subject.self
    self._makeSuperclassMirror = Mirror._superclassIterator(
      subject, ancestorRepresentation)
      
    self.children = Children(
      unlabeledChildren.lazy.map { Child(label: nil, value: $0) }
    )
    self.displayStyle = displayStyle
    self._defaultDescendantRepresentation
      = subject is CustomLeafReflectable ? .Suppressed : .Generated
  }

  /// Represent `subject` with labeled structure described by
  /// `children`, using an optional `displayStyle`.
  ///
  /// Pass a dictionary literal with `String` keys as `children`.  Be
  /// aware that although an *actual* `Dictionary` is
  /// arbitrarily-ordered, the ordering of the `Mirror`'s `children`
  /// will exactly match that of the literal you pass.
  ///
  /// If `subject` is not a class instance, `ancestorRepresentation`
  /// is ignored.  Otherwise, `ancestorRepresentation` determines
  /// whether ancestor classes will be represented and whether their
  /// `customMirror` implementations will be used.  By default, a
  /// representation is automatically generated and any `customMirror`
  /// implementation is bypassed.  To prevent bypassing customized
  /// ancestors, `customMirror` overrides should initialize the
  /// `Mirror` with:
  ///
  ///     ancestorRepresentation: .Customized({ super.customMirror })
  ///
  /// - Note: The resulting `Mirror`'s `children` may be upgraded to
  ///   `AnyRandomAccessCollection` later.  See the failable
  ///   initializers of `AnyBidirectionalCollection` and
  /// `AnyRandomAccessCollection` for details.
  public init<Subject>(
    _ subject: Subject,
    children: DictionaryLiteral<String, Any>,
    displayStyle: DisplayStyle? = nil,
    ancestorRepresentation: AncestorRepresentation = .Generated
  ) {
    self.subjectType = Subject.self
    self._makeSuperclassMirror = Mirror._superclassIterator(
      subject, ancestorRepresentation)
      
    let lazyChildren = children.lazy.map { Child(label: $0.0, value: $0.1) }
    self.children = Children(lazyChildren)

    self.displayStyle = displayStyle
    self._defaultDescendantRepresentation
      = subject is CustomLeafReflectable ? .Suppressed : .Generated
  }

  /// The static type of the subject being reflected.
  ///
  /// This type may differ from the subject's dynamic type when `self`
  /// is the `superclassMirror` of another mirror.
  public let subjectType: Any.Type

  /// A collection of `Child` elements describing the structure of the
  /// reflected subject.
  public let children: Children

  /// Suggests a display style for the reflected subject.
  public let displayStyle: DisplayStyle?

  public var superclassMirror: Mirror? {
    return _makeSuperclassMirror()
  }

  internal let _makeSuperclassMirror: () -> Mirror?
  internal let _defaultDescendantRepresentation: DefaultDescendantRepresentation
}

/// A type that explicitly supplies its own Mirror.
///
/// Instances of any type can be `Mirror(reflect:)`'ed upon, but if you are
/// not satisfied with the `Mirror` supplied for your type by default,
/// you can make it conform to `CustomReflectable` and return a custom
/// `Mirror`.
public protocol CustomReflectable {
  /// The `Mirror` for `self`.
  ///
  /// - Note: If `Self` has value semantics, the `Mirror` should be
  ///   unaffected by subsequent mutations of `self`.
  var customMirror: Mirror { get }
}

/// A type that explicitly supplies its own Mirror but whose
/// descendant classes are not represented in the Mirror unless they
/// also override `customMirror`.
public protocol CustomLeafReflectable : CustomReflectable {}

//===--- Addressing -------------------------------------------------------===//

/// A protocol for legitimate arguments to `Mirror`'s `descendant`
/// method.
///
/// Do not declare new conformances to this protocol; they will not
/// work as expected.
public protocol MirrorPath {}
extension IntMax : MirrorPath {}
extension Int : MirrorPath {}
extension String : MirrorPath {}

extension Mirror {
  internal struct _Dummy : CustomReflectable {
    var mirror: Mirror
    var customMirror: Mirror { return mirror }
  }

  /// Return a specific descendant of the reflected subject, or `nil`
  /// if no such descendant exists.
  ///
  /// A `String` argument selects the first `Child` with a matching label.
  /// An integer argument *n* select the *n*th `Child`.  For example:
  ///
  ///   var d = Mirror(reflecting: x).descendant(1, "two", 3)
  ///
  /// is equivalent to:
  ///
  ///     var d = nil
  ///     let children = Mirror(reflecting: x).children
  ///     let p0 = children.startIndex.advancedBy(1, limit: children.endIndex)
  ///     if p0 != children.endIndex {
  ///       let grandChildren = Mirror(reflecting: children[p0].value).children
  ///       SeekTwo: for g in grandChildren {
  ///         if g.label == "two" {
  ///           let greatGrandChildren = Mirror(reflecting: g.value).children
  ///           let p1 = greatGrandChildren.startIndex.advancedBy(3,
  ///             limit: greatGrandChildren.endIndex)
  ///           if p1 != endIndex { d = greatGrandChildren[p1].value }
  ///           break SeekTwo
  ///         }
  ///       }
  ///
  /// As you can see, complexity for each element of the argument list
  /// depends on the argument type and capabilities of the collection
  /// used to initialize the corresponding subject's parent's mirror.
  /// Each `String` argument results in a linear search.  In short,
  /// this function is suitable for exploring the structure of a
  /// `Mirror` in a REPL or playground, but don't expect it to be
  /// efficient.
  @warn_unused_result
  public func descendant(
    first: MirrorPath, _ rest: MirrorPath...
  ) -> Any? {
    var result: Any = _Dummy(mirror: self)
    for e in [first] + rest {
      let children = Mirror(reflecting: result).children
      let position: Children.Index
      if case let label as String = e {
        position = children.indexOf { $0.label == label } ?? children.endIndex
      }
      else if let offset = (e as? Int).map({ IntMax($0) }) ?? (e as? IntMax) {
        position = children.startIndex.advancedBy(
          offset, limit: children.endIndex)
      }
      else {
        _requirementFailure(
          "Someone added a conformance to MirrorPath; that privilege is reserved to the standard library")
      }
      if position == children.endIndex { return nil }
      result = children[position].value
    }
    return result
  }
}

//===--- Legacy _Mirror Support ---------------------------------------===//
extension Mirror.DisplayStyle {
  /// Construct from a legacy `_MirrorDisposition`
  internal init?(legacy: _MirrorDisposition) {
    switch legacy {
    case .Struct: self = .Struct
    case .Class: self = .Class
    case .Enum: self = .Enum
    case .Tuple: self = .Tuple
    case .Aggregate: return nil
    case .IndexContainer: self = .Collection
    case .KeyContainer: self = .Dictionary
    case .MembershipContainer: self = .Set
    case .Container: requirementFailure("unused!")
    case .Optional: self = .Optional
    case .ObjCObject: self = .Class
    }
  }
}

@warn_unused_result
internal func _isClassSuperMirror(t: Any.Type) -> Bool {
#if  _runtime(_ObjC)
  return t == _ClassSuperMirror.self || t == _ObjCSuperMirror.self
#else
  return t == _ClassSuperMirror.self
#endif
}

extension _Mirror {
  @warn_unused_result
  internal func _superMirror() -> _Mirror? {
    if self.length > 0 {
      let childMirror = self[0].1
      if _isClassSuperMirror(childMirror.dynamicType) {
        return childMirror
      }
    }
    return nil
  }
}

/// When constructed using the legacy reflection infrastructure, the
/// resulting `Mirror`'s `children` collection will always be
/// upgradable to `AnyRandomAccessCollection` even if it doesn't
/// exhibit appropriate performance. To avoid this pitfall, convert
/// mirrors to use the new style, which only present forward
/// traversal in general.
internal extension Mirror {
  /// An adapter that represents a legacy `_Mirror`'s children as
  /// a `Collection` with integer `Index`.  Note that the performance
  /// characteristics of the underlying `_Mirror` may not be
  /// appropriate for random access!  To avoid this pitfall, convert
  /// mirrors to use the new style, which only present forward
  /// traversal in general.
  internal struct LegacyChildren : Collection {
    init(_ oldMirror: _Mirror) {
      self._oldMirror = oldMirror
    }

    var startIndex: Int {
      return _oldMirror._superMirror() == nil ? 0 : 1
    }

    var endIndex: Int { return _oldMirror.length }

    subscript(position: Int) -> Child {
      let (label, childMirror) = _oldMirror[position]
      return (label: label, value: childMirror.value)
    }

    internal let _oldMirror: _Mirror
  }

  /// Initialize for a view of `subject` as `subjectClass`.
  ///
  /// - parameter ancestor: A Mirror for a (non-strict) ancestor of
  ///   `subjectClass`, to be injected into the resulting hierarchy.
  ///
  /// - parameter legacy: Either `nil`, or a legacy mirror for `subject`
  ///    as `subjectClass`.
  internal init(
    _ subject: AnyObject,
    subjectClass: AnyClass,
    ancestor: Mirror,
    legacy legacyMirror: _Mirror? = nil
  ) {
    if ancestor.subjectType == subjectClass
      || ancestor._defaultDescendantRepresentation == .Suppressed {
      self = ancestor
    }
    else {
      let legacyMirror = legacyMirror ?? Mirror._legacyMirror(
        subject, asClass: subjectClass)!
      
      self = Mirror(
        legacy: legacyMirror,
        subjectType: subjectClass,
        makeSuperclassMirror: {
          _getSuperclass(subjectClass).map {
            Mirror(
              subject,
              subjectClass: $0,
              ancestor: ancestor,
              legacy: legacyMirror._superMirror())
          }
        })
    }
  }

  internal init(
    legacy legacyMirror: _Mirror,
    subjectType: Any.Type,
    makeSuperclassMirror: (() -> Mirror?)? = nil
  ) {
    if let makeSuperclassMirror = makeSuperclassMirror {
      self._makeSuperclassMirror = makeSuperclassMirror
    }
    else if let subjectSuperclass = _getSuperclass(subjectType) {
      self._makeSuperclassMirror = {
        legacyMirror._superMirror().map {
          Mirror(legacy: $0, subjectType: subjectSuperclass) }
      }
    }
    else {
      self._makeSuperclassMirror = Mirror._noSuperclassMirror
    }
    self.subjectType = subjectType
    self.children = Children(LegacyChildren(legacyMirror))
    self.displayStyle = DisplayStyle(legacy: legacyMirror.disposition)
    self._defaultDescendantRepresentation = .Generated
  }
}

//===--- QuickLooks -------------------------------------------------------===//

/// The sum of types that can be used as a quick look representation.
public enum PlaygroundQuickLook {
  //
  // This type must be binary-compatible with the 'PlaygroundQuickLook' struct
  // in stdlib/public/runtime/Reflection.mm, and 'PlaygroundQuickLook?' must be
  // binary compatible with 'OptionalPlaygroundQuickLook' from the same.
  //
  // NB: This type is somewhat carefully laid out to *suppress* enum layout
  // optimization so that it is easier to manufacture in the C++ runtime
  // implementation.

  /// Plain text.
  case Text(String)

  /// An integer numeric value.
  case Int(Int64)

  /// An unsigned integer numeric value.
  case UInt(UInt64)

  /// A single precision floating-point numeric value.
  case Float(Float32)

  /// A double precision floating-point numeric value.
  case Double(Float64)

  // FIXME: Uses an Any to avoid coupling a particular Cocoa type.
  /// An image.
  case Image(Any)

  // FIXME: Uses an Any to avoid coupling a particular Cocoa type.
  /// A sound.
  case Sound(Any)

  // FIXME: Uses an Any to avoid coupling a particular Cocoa type.
  /// A color.
  case Color(Any)

  // FIXME: Uses an Any to avoid coupling a particular Cocoa type.
  /// A bezier path.
  case BezierPath(Any)

  // FIXME: Uses an Any to avoid coupling a particular Cocoa type.
  /// An attributed string.
  case AttributedString(Any)

  /// A rectangle.
  ///
  /// Uses explicit coordinates to avoid coupling a particular Cocoa type.
  case Rectangle(Float64,Float64,Float64,Float64)

  /// A point.
  ///
  /// Uses explicit coordinates to avoid coupling a particular Cocoa type.
  case Point(Float64,Float64)

  /// A size.
  ///
  /// Uses explicit coordinates to avoid coupling a particular Cocoa type.
  case Size(Float64,Float64)

  /// A logical value.
  case Logical(Bool)

  /// A range.
  ///
  /// Uses explicit values to avoid coupling a particular Cocoa type.
  case Range(Int64, Int64)

  /// A GUI view.
  ///
  /// Uses an Any to avoid coupling a particular Cocoa type.
  case View(Any)

  /// A graphical sprite.
  ///
  /// Uses an Any to avoid coupling a particular Cocoa type.
  case Sprite(Any)

  /// A Uniform Resource Locator.
  case URL(String)

  /// Raw data that has already been encoded in a format the IDE understands.
  case _Raw([UInt8], String)
}

extension PlaygroundQuickLook {
  /// Initialize for the given `subject`.
  ///
  /// If the dynamic type of `subject` conforms to
  /// `CustomPlaygroundQuickLookable`, returns the result of calling
  /// its `customPlaygroundQuickLook` property.  Otherwise, returns
  /// a `PlaygroundQuickLook` synthesized for `subject` by the
  /// language.  Note that in some cases the result may be
  /// `.Text(String(reflecting: subject))`.
  ///
  /// - Note: If the dynamic type of `subject` has value semantics,
  ///   subsequent mutations of `subject` will not observable in
  ///   `Mirror`.  In general, though, the observability of such
  /// mutations is unspecified.
  public init(reflecting subject: Any) {
    if let customized = subject as? CustomPlaygroundQuickLookable {
      self = customized.customPlaygroundQuickLook
    }
    else {
      if let q = _reflect(subject).quickLookObject {
        self = q
      }
      else {
        self = .Text(String(reflecting: subject))
      }
    }
  }
}

/// A type that explicitly supplies its own PlaygroundQuickLook.
///
/// Instances of any type can be `PlaygroundQuickLook(reflect:)`'ed
/// upon, but if you are not satisfied with the `PlaygroundQuickLook`
/// supplied for your type by default, you can make it conform to
/// `CustomPlaygroundQuickLookable` and return a custom
/// `PlaygroundQuickLook`.
public protocol CustomPlaygroundQuickLookable {
  /// Return the `Mirror` for `self`.
  ///
  /// - Note: If `Self` has value semantics, the `Mirror` should be
  ///   unaffected by subsequent mutations of `self`.
  var customPlaygroundQuickLook: PlaygroundQuickLook { get }
}


//===--- General Utilities ------------------------------------------------===//
// This component could stand alone, but is used in Mirror's public interface.

/// Represent the ability to pass a dictionary literal in function
/// signatures.
///
/// A function with a `DictionaryLiteral` parameter can be passed a
/// Swift dictionary literal without causing a `Dictionary` to be
/// created.  This capability can be especially important when the
/// order of elements in the literal is significant.
///
/// For example:
///
///     struct IntPairs {
///       var elements: [(Int, Int)]
///       init(_ pairs: DictionaryLiteral<Int,Int>) {
///         elements = Array(pairs)
///       }
///     }
///
///     let x = IntPairs([1:2, 1:1, 3:4, 2:1])
///     print(x.elements)  // [(1, 2), (1, 1), (3, 4), (2, 1)]
public struct DictionaryLiteral<Key, Value> : DictionaryLiteralConvertible {
  /// Store `elements`.
  public init(dictionaryLiteral elements: (Key, Value)...) {
    self.elements = elements
  }
  internal let elements: [(Key, Value)]
}

/// `Collection` conformance that allows `DictionaryLiteral` to
/// interoperate with the rest of the standard library.
extension DictionaryLiteral : Collection {
  /// The position of the first element in a non-empty `DictionaryLiteral`.
  ///
  /// Identical to `endIndex` in an empty `DictionaryLiteral`.
  ///
  /// - Complexity: O(1).
  public var startIndex: Int { return 0 }

  /// The `DictionaryLiteral`'s "past the end" position.
  ///
  /// `endIndex` is not a valid argument to `subscript`, and is always
  /// reachable from `startIndex` by zero or more applications of
  /// `successor()`.
  ///
  /// - Complexity: O(1).
  public var endIndex: Int { return elements.endIndex }

  // FIXME: a typealias is needed to prevent <rdar://20248032>
  public typealias Element = (Key, Value)

  /// Access the element indicated by `position`.
  ///
  /// - Requires: `position >= 0 && position < endIndex`.
  ///
  /// - complexity: O(1).
  public subscript(position: Int) -> Element {
    return elements[position]
  }
}

extension String {
  /// Initialize `self` with the textual representation of `instance`.
  ///
  /// * If `Subject` conforms to `Streamable`, the result is obtained by
  ///   calling `instance.writeTo(s)` on an empty string `s`.
  /// * Otherwise, if `Subject` conforms to `CustomStringConvertible`, the
  ///   result is `instance`'s `description`
  /// * Otherwise, if `Subject` conforms to `CustomDebugStringConvertible`,
  ///   the result is `instance`'s `debugDescription`
  /// * Otherwise, an unspecified result is supplied automatically by
  ///   the Swift standard library.
  ///
  /// - SeeAlso: `String.init<Subject>(reflecting: Subject)`
  public init<Subject>(_ instance: Subject) {
    self.init()
    _print_unlocked(instance, &self)
  }

  /// Initialize `self` with a detailed textual representation of
  /// `subject`, suitable for debugging.
  ///
  /// * If `Subject` conforms to `CustomDebugStringConvertible`, the result
  ///   is `subject`'s `debugDescription`.
  ///
  /// * Otherwise, if `Subject` conforms to `CustomStringConvertible`,
  ///   the result is `subject`'s `description`.
  ///
  /// * Otherwise, if `Subject` conforms to `Streamable`, the result is
  ///   obtained by calling `subject.writeTo(s)` on an empty string `s`.
  ///
  /// * Otherwise, an unspecified result is supplied automatically by
  ///   the Swift standard library.
  ///
  /// - SeeAlso: `String.init<Subject>(Subject)`
  public init<Subject>(reflecting subject: Subject) {
    self.init()
    debugPrint(subject, terminator: "", toStream: &self)
  }
}

/// Reflection for `Mirror` itself.
extension Mirror : CustomStringConvertible {
  public var description: String {
    return "Mirror for \(self.subjectType)"
  }
}

extension Mirror : CustomReflectable {
  public var customMirror: Mirror {
    return Mirror(self, children: [:])
  }
}
<|MERGE_RESOLUTION|>--- conflicted
+++ resolved
@@ -167,15 +167,9 @@
   }
   
   @warn_unused_result
-<<<<<<< HEAD
   internal static func _superclassIterator<Subject : Any>(
     subject: Subject, _ ancestorRepresentation: AncestorRepresentation
-  ) -> ()->Mirror? {
-=======
-  internal static func _superclassGenerator<T: Any>(
-    subject: T, _ ancestorRepresentation: AncestorRepresentation
   ) -> () -> Mirror? {
->>>>>>> d56b8ba4
 
     if let subject = subject as? AnyObject,
       let subjectClass = Subject.self as? AnyClass,
