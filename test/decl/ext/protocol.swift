--- conflicted
+++ resolved
@@ -337,20 +337,12 @@
 protocol _MySeq { }
 
 protocol MySeq : _MySeq {
-<<<<<<< HEAD
-  typealias Generator : IteratorProtocol
-=======
-  associatedtype Generator : GeneratorType
->>>>>>> 5e11e3f7
+  associatedtype Generator : IteratorProtocol
   func myGenerate() -> Generator
 }
 
 protocol _MyCollection : _MySeq {
-<<<<<<< HEAD
-  typealias Index : ForwardIndex
-=======
-  associatedtype Index : ForwardIndexType
->>>>>>> 5e11e3f7
+  associatedtype Index : ForwardIndex
 
   var myStartIndex : Index { get }
   var myEndIndex : Index { get }
