--- conflicted
+++ resolved
@@ -2038,15 +2038,9 @@
     case llvm::Triple::Linux:
       TC = new toolchains::Unix(*this, Target);
       break;
-<<<<<<< HEAD
-#endif // SWIFT_ENABLE_TARGET_LINUX
-#if defined(SWIFT_ENABLE_TARGET_FREEBSD)
     case llvm::Triple::FreeBSD:
       TC = new toolchains::Unix(*this, Target);
       break;
-#endif // SWIFT_ENABLE_TARGET_FREEBSD
-=======
->>>>>>> 09fdd4cf
     default:
       TC = nullptr;
     }
