--- conflicted
+++ resolved
@@ -519,13 +519,8 @@
 
   SmallFrozenMultiMap<SILInstruction *, SILValue, 8> reinitToValueMultiMap;
 
-<<<<<<< HEAD
-  /// The set of drop_deinits of this mark_must_check
+  /// The set of drop_deinits of this mark_unresolved_non_copyable_value
   llvm::SmallSetVector<SILInstruction *, 2> dropDeinitInsts;
-=======
-  /// The set of drop_deinits of this mark_unresolved_non_copyable_value
-  SmallSetVector<SILInstruction *, 2> dropDeinitInsts;
->>>>>>> ed046e5e
 
   /// A "inout terminator use" is an implicit liveness use of the entire value
   /// placed on a terminator. We use this both so we add liveness for the
@@ -1329,15 +1324,10 @@
 
   DominanceInfo *domTree;
 
-<<<<<<< HEAD
-  /// A set of mark_must_check that we are actually going to process.
-  llvm::SmallSetVector<MarkMustCheckInst *, 32> moveIntroducersToProcess;
-=======
   /// A set of mark_unresolved_non_copyable_value that we are actually going to
   /// process.
-  SmallSetVector<MarkUnresolvedNonCopyableValueInst *, 32>
+  llvm::SmallSetVector<MarkUnresolvedNonCopyableValueInst *, 32>
       moveIntroducersToProcess;
->>>>>>> ed046e5e
 
   /// The instruction deleter used by \p canonicalizer.
   InstructionDeleter deleter;
@@ -3677,12 +3667,8 @@
         llvm::cl::init(false));
 
 bool MoveOnlyAddressChecker::check(
-<<<<<<< HEAD
-    llvm::SmallSetVector<MarkMustCheckInst *, 32> &moveIntroducersToProcess) {
-=======
-    SmallSetVector<MarkUnresolvedNonCopyableValueInst *, 32>
+    llvm::SmallSetVector<MarkUnresolvedNonCopyableValueInst *, 32>
         &moveIntroducersToProcess) {
->>>>>>> ed046e5e
   assert(moveIntroducersToProcess.size() &&
          "Must have checks to process to call this function");
   MoveOnlyAddressCheckerPImpl pimpl(fn, diagnosticEmitter, domTree, poa,
