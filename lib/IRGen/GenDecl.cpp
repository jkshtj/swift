--- conflicted
+++ resolved
@@ -697,25 +697,13 @@
       llvm::ConstantInt::get(Int32Ty, 0),
     };
     auto begin = llvm::ConstantExpr::getGetElementPtr(
-<<<<<<< HEAD
-        cast<llvm::PointerType>(protocols->getType()->getScalarType())
-            ->getElementType(),
-        protocols, beginIndices);
-=======
         protocols->getType()->getPointerElementType(), protocols, beginIndices);
->>>>>>> 19ab0a18
     llvm::Constant *endIndices[] = {
       llvm::ConstantInt::get(Int32Ty, 0),
       llvm::ConstantInt::get(Int32Ty, SwiftProtocols.size()),
     };
     auto end = llvm::ConstantExpr::getGetElementPtr(
-<<<<<<< HEAD
-        cast<llvm::PointerType>(protocols->getType()->getScalarType())
-            ->getElementType(),
-        protocols, endIndices);
-=======
         protocols->getType()->getPointerElementType() , protocols, endIndices);
->>>>>>> 19ab0a18
 
     RegIGF.Builder.CreateCall(getRegisterProtocolsFn(), {begin, end});
   }
@@ -728,24 +716,14 @@
       llvm::ConstantInt::get(Int32Ty, 0),
     };
     auto begin = llvm::ConstantExpr::getGetElementPtr(
-<<<<<<< HEAD
-        cast<llvm::PointerType>(conformances->getType()->getScalarType())
-            ->getElementType(),
-=======
         conformances->getType()->getPointerElementType(),
->>>>>>> 19ab0a18
         conformances, beginIndices);
     llvm::Constant *endIndices[] = {
       llvm::ConstantInt::get(Int32Ty, 0),
       llvm::ConstantInt::get(Int32Ty, ProtocolConformances.size()),
     };
     auto end = llvm::ConstantExpr::getGetElementPtr(
-<<<<<<< HEAD
-        cast<llvm::PointerType>(conformances->getType()->getScalarType())
-            ->getElementType(),
-=======
         conformances->getType()->getPointerElementType(),
->>>>>>> 19ab0a18
         conformances, endIndices);
 
     RegIGF.Builder.CreateCall(getRegisterProtocolConformancesFn(), {begin, end});
@@ -760,25 +738,13 @@
       llvm::ConstantInt::get(Int32Ty, 0),
     };
     auto begin = llvm::ConstantExpr::getGetElementPtr(
-<<<<<<< HEAD
-        cast<llvm::PointerType>(records->getType()->getScalarType())
-            ->getElementType(),
-        records, beginIndices);
-=======
         records->getType()->getPointerElementType(), records, beginIndices);
->>>>>>> 19ab0a18
     llvm::Constant *endIndices[] = {
       llvm::ConstantInt::get(Int32Ty, 0),
       llvm::ConstantInt::get(Int32Ty, RuntimeResolvableTypes.size()),
     };
     auto end = llvm::ConstantExpr::getGetElementPtr(
-<<<<<<< HEAD
-        cast<llvm::PointerType>(records->getType()->getScalarType())
-            ->getElementType(),
-        records, endIndices);
-=======
         records->getType()->getPointerElementType(), records, endIndices);
->>>>>>> 19ab0a18
 
     RegIGF.Builder.CreateCall(getRegisterTypeMetadataRecordsFn(), {begin, end});
   }
@@ -1700,13 +1666,7 @@
     llvm::Constant *indices[] = {llvm::ConstantInt::get(IGM.Int32Ty, 0),
                                  llvm::ConstantInt::get(IGM.Int32Ty, 0)};
     auto *storageAddr = llvm::ConstantExpr::getInBoundsGetElementPtr(
-<<<<<<< HEAD
-        cast<llvm::PointerType>(linkEntry->getType()->getScalarType())
-            ->getElementType(),
-        linkEntry, indices);
-=======
         linkEntry->getType()->getPointerElementType(), linkEntry, indices);
->>>>>>> 19ab0a18
     bool isAsyncFunction =
         entity.hasSILFunction() && entity.getSILFunction()->isAsync();
     auto &schema =
@@ -2573,13 +2533,7 @@
     // Return the address of the initialized object itself (and not the address
     // to a reference to it).
     addr = llvm::ConstantExpr::getGetElementPtr(
-<<<<<<< HEAD
-        cast<llvm::PointerType>(gvar->getType()->getScalarType())
-            ->getElementType(),
-        gvar, Indices);
-=======
       gvar->getType()->getPointerElementType(), gvar, Indices);
->>>>>>> 19ab0a18
   }
   addr = llvm::ConstantExpr::getBitCast(
       addr,
@@ -2712,16 +2666,9 @@
   llvm::Constant *indices[] = {llvm::ConstantInt::get(Int32Ty, 0),
                                llvm::ConstantInt::get(Int32Ty, 0)};
 
-<<<<<<< HEAD
-  auto *fnPtrAddr = llvm::ConstantExpr::getInBoundsGetElementPtr(
-      cast<llvm::PointerType>(linkEntry->getType()->getScalarType())
-          ->getElementType(),
-      linkEntry, indices);
-=======
   auto *fnPtrAddr =
       llvm::ConstantExpr::getInBoundsGetElementPtr(
         linkEntry->getType()->getPointerElementType(), linkEntry, indices);
->>>>>>> 19ab0a18
 
   auto *ReplAddr =
     llvm::ConstantExpr::getPointerBitCastOrAddrSpaceCast(fnPtrAddr,
@@ -2935,16 +2882,9 @@
   llvm::Constant *indices[] = {llvm::ConstantInt::get(IGM.Int32Ty, 0),
                                llvm::ConstantInt::get(IGM.Int32Ty, 0)};
 
-<<<<<<< HEAD
-  auto *fnPtrAddr = llvm::ConstantExpr::getInBoundsGetElementPtr(
-      cast<llvm::PointerType>(linkEntry->getType()->getScalarType())
-          ->getElementType(),
-      linkEntry, indices);
-=======
   auto *fnPtrAddr =
       llvm::ConstantExpr::getInBoundsGetElementPtr(
         linkEntry->getType()->getPointerElementType(), linkEntry, indices);
->>>>>>> 19ab0a18
   auto *fnPtr = IGF.Builder.CreateLoad(fnPtrAddr, IGM.getPointerAlignment());
   auto *typeFnPtr = IGF.Builder.CreateBitOrPointerCast(fnPtr, implFn->getType());
 
@@ -3061,18 +3001,10 @@
   llvm::Constant *indices[] = {llvm::ConstantInt::get(Int32Ty, 0),
                                llvm::ConstantInt::get(Int32Ty, 0)};
 
-<<<<<<< HEAD
-  auto *fnPtrAddr = llvm::ConstantExpr::getPointerBitCastOrAddrSpaceCast(
-      llvm::ConstantExpr::getInBoundsGetElementPtr(
-          cast<llvm::PointerType>(linkEntry->getType()->getScalarType())
-              ->getElementType(),
-          linkEntry, indices),
-=======
   auto *fnPtrAddr =
     llvm::ConstantExpr::getPointerBitCastOrAddrSpaceCast(
       llvm::ConstantExpr::getInBoundsGetElementPtr(
         linkEntry->getType()->getPointerElementType(), linkEntry, indices),
->>>>>>> 19ab0a18
       FunctionPtrTy->getPointerTo());
 
   auto *OrigFn =
@@ -4562,13 +4494,7 @@
       llvm::ConstantInt::get(Int32Ty, 0),
       llvm::ConstantInt::get(Int32Ty, adjustmentIndex)};
   auto addr = llvm::ConstantExpr::getInBoundsGetElementPtr(
-<<<<<<< HEAD
-      cast<llvm::PointerType>(var->getType()->getScalarType())
-          ->getElementType(),
-      var, indices);
-=======
     var->getType()->getPointerElementType(), var, indices);
->>>>>>> 19ab0a18
   addr = llvm::ConstantExpr::getBitCast(addr, TypeMetadataPtrTy);
 
   // For concrete metadata, declare the alias to its address point.
@@ -4687,18 +4613,10 @@
       llvm::ConstantInt::get(Int32Ty, adjustmentIndex)
     };
     addr = ConstantReference(
-<<<<<<< HEAD
-        llvm::ConstantExpr::getInBoundsGetElementPtr(
-            cast<llvm::PointerType>(addr.getValue()->getType()->getScalarType())
-                ->getElementType(),
-            addr.getValue(), indices),
-        addr.isIndirect());
-=======
              llvm::ConstantExpr::getInBoundsGetElementPtr(
                addr.getValue()->getType()->getPointerElementType(),
                                     addr.getValue(), indices),
                              addr.isIndirect());
->>>>>>> 19ab0a18
   }
   
   return addr;
